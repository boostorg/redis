--- conflicted
+++ resolved
@@ -131,7 +131,6 @@
    BOOST_TEST(finished);
 }
 
-<<<<<<< HEAD
 // We can cancel requests that haven't been written yet.
 // All cancellation types are supported here.
 BOOST_AUTO_TEST_CASE(test_cancel_pending)
@@ -175,9 +174,8 @@
       }
    }
 }
-=======
+
 }  // namespace
->>>>>>> 2fc54bc7
 
 #else
 BOOST_AUTO_TEST_CASE(dummy) { }
