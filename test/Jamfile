
import-search /boost/config/checks ;
import config : requires ;
import ac ;

# Configure openssl if it hasn't been done yet
using openssl ;

# Use these requirements as both regular and usage requirements across all tests
local requirements =
        <library>/boost/redis//boost_redis
        <define>BOOST_ASIO_NO_DEPRECATED=1
        <define>BOOST_ASIO_DISABLE_BOOST_ARRAY=1
        <define>BOOST_ASIO_DISABLE_BOOST_BIND=1
        <define>BOOST_ASIO_DISABLE_BOOST_DATE_TIME=1
        <define>BOOST_ASIO_DISABLE_BOOST_REGEX=1
        <define>BOOST_ALLOW_DEPRECATED=1  # we need to test deprecated fns
        <define>_CRT_SECURE_NO_WARNINGS=1 # suppress MSVC warnings
        <toolset>msvc:<cxxflags>"/bigobj"
        <target-os>windows:<define>_WIN32_WINNT=0x0601
        [ requires
            cxx14_constexpr
            cxx14_generic_lambdas
            cxx14_initialized_lambda_captures
            cxx14_aggregate_nsdmi
            cxx14_return_type_deduction
            cxx17_hdr_charconv
            cxx17_hdr_optional
            cxx17_hdr_string_view
            cxx17_hdr_variant
            cxx17_std_apply
            cxx17_structured_bindings
        ]
        [ ac.check-library /openssl//ssl    : <library>/openssl//ssl/<link>shared : <build>no ]
        [ ac.check-library /openssl//crypto : <library>/openssl//crypto/<link>shared : <build>no ]
        <library>/boost/test//boost_unit_test_framework/<warnings-as-errors>off
    ;


# Helper library
lib redis_test_common
    :
        boost_redis.cpp
        common.cpp
    : requirements $(requirements)
    : usage-requirements $(requirements)
;

# B2 runs tests in parallel, and some tests rely on having exclusive
# access to a Redis server, so we only run the ones that don't require a DB server.
local tests =
    test_low_level
    test_request
    test_low_level_sync_sans_io
    test_any_adapter
    test_exec_fsm
    test_log_to_file
    test_conn_logging
    test_reader_fsm
<<<<<<< HEAD
    test_hello_utils
    test_multiplexer
=======
    test_setup_request_utils
>>>>>>> 74909be4
;

# Build and run the tests
for local test in $(tests)
{
    run
        $(test).cpp
        redis_test_common/<link>static
    : target-name $(test)
    ;
}<|MERGE_RESOLUTION|>--- conflicted
+++ resolved
@@ -57,12 +57,8 @@
     test_log_to_file
     test_conn_logging
     test_reader_fsm
-<<<<<<< HEAD
-    test_hello_utils
+    test_setup_request_utils
     test_multiplexer
-=======
-    test_setup_request_utils
->>>>>>> 74909be4
 ;
 
 # Build and run the tests
