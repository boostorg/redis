/* Copyright (c) 2018-2025 Marcelo Zimbres Silva (mzimbres@gmail.com)
 *
 * Distributed under the Boost Software License, Version 1.0. (See
 * accompanying file LICENSE.txt)
 */

#include <boost/redis/detail/coroutine.hpp>
#include <boost/redis/detail/multiplexer.hpp>
#include <boost/redis/detail/reader_fsm.hpp>

#include <boost/asio/cancellation_type.hpp>
#include <boost/asio/error.hpp>

namespace boost::redis::detail {

<<<<<<< HEAD
// TODO: this is duplicated
inline bool is_terminal_cancellation(asio::cancellation_type_t value)
{
   return (value & asio::cancellation_type_t::terminal) != asio::cancellation_type_t::none;
}

reader_fsm::reader_fsm(read_buffer& rbuf, multiplexer& mpx) noexcept
: read_buffer_{&rbuf}
, mpx_{&mpx}
=======
reader_fsm::reader_fsm(multiplexer& mpx) noexcept
: mpx_{&mpx}
>>>>>>> 2babb794
{ }

// TODO: write cancellation tests
reader_fsm::action reader_fsm::resume(
   std::size_t bytes_read,
   system::error_code ec,
   asio::cancellation_type_t cancel_state)
{
   switch (resume_point_) {
      BOOST_REDIS_CORO_INITIAL
      BOOST_REDIS_YIELD(resume_point_, 1, action::type::setup_cancellation)

      for (;;) {
<<<<<<< HEAD
         // Prepare the buffer for the read operation
         ec = read_buffer_->prepare_append();
=======
         ec = mpx_->prepare_read();
>>>>>>> 2babb794
         if (ec) {
            return {action::type::done, 0, ec};
         }

         // Read
         BOOST_REDIS_YIELD(resume_point_, 3, next_read_type_)
<<<<<<< HEAD

         // Process the bytes read, even if there was an error
         read_buffer_->commit_append(bytes_read);

         // Check for read errors
=======
         mpx_->commit_read(bytes_read);
>>>>>>> 2babb794
         if (ec) {
            // TODO: If an error occurred but data was read (i.e.
            // bytes_read != 0) we should try to process that data and
            // deliver it to the user before calling cancel_run.
            return {action::type::done, bytes_read, ec};
         }

         // Check for cancellations
         if (is_terminal_cancellation(cancel_state)) {
            return {action::type::done, 0u, asio::error::operation_aborted};
         }

<<<<<<< HEAD
         next_read_type_ = action::type::append_some;

         // Process the data that we've read
         while (read_buffer_->get_committed_size() != 0) {
            res_ = mpx_->consume_next(read_buffer_->get_committed_buffer(), ec);
=======
         next_read_type_ = action::type::read_some;
         while (mpx_->get_read_buffer_size() != 0) {
            res_ = mpx_->consume(ec);
>>>>>>> 2babb794
            if (ec) {
               // TODO: Perhaps log what has not been consumed to aid
               // debugging.
               return {action::type::done, res_.second, ec};
            }

            if (res_.first == consume_result::needs_more) {
               next_read_type_ = action::type::needs_more;
               break;
            }

            if (res_.first == consume_result::got_push) {
               BOOST_REDIS_YIELD(resume_point_, 6, action::type::notify_push_receiver, res_.second)
               if (ec) {
                  return {action::type::done, 0u, ec};
               }
               if (is_terminal_cancellation(cancel_state)) {
                  return {action::type::done, 0u, asio::error::operation_aborted};
               }
            } else {
               // TODO: Here we should notify the exec operation that
               // it can be completed. This will improve log clarity
               // and will make this code symmetrical in how it
               // handles pushes and other messages. The new action
               // type can be named notify_exec. To do that we need to
               // refactor the multiplexer.
            }
         }
      }
   }

   BOOST_ASSERT(false);
   return {action::type::done, 0, system::error_code()};
}

}  // namespace boost::redis::detail<|MERGE_RESOLUTION|>--- conflicted
+++ resolved
@@ -13,20 +13,14 @@
 
 namespace boost::redis::detail {
 
-<<<<<<< HEAD
 // TODO: this is duplicated
 inline bool is_terminal_cancellation(asio::cancellation_type_t value)
 {
    return (value & asio::cancellation_type_t::terminal) != asio::cancellation_type_t::none;
 }
 
-reader_fsm::reader_fsm(read_buffer& rbuf, multiplexer& mpx) noexcept
-: read_buffer_{&rbuf}
-, mpx_{&mpx}
-=======
 reader_fsm::reader_fsm(multiplexer& mpx) noexcept
 : mpx_{&mpx}
->>>>>>> 2babb794
 { }
 
 // TODO: write cancellation tests
@@ -40,27 +34,19 @@
       BOOST_REDIS_YIELD(resume_point_, 1, action::type::setup_cancellation)
 
       for (;;) {
-<<<<<<< HEAD
          // Prepare the buffer for the read operation
-         ec = read_buffer_->prepare_append();
-=======
          ec = mpx_->prepare_read();
->>>>>>> 2babb794
          if (ec) {
             return {action::type::done, 0, ec};
          }
 
          // Read
          BOOST_REDIS_YIELD(resume_point_, 3, next_read_type_)
-<<<<<<< HEAD
 
          // Process the bytes read, even if there was an error
-         read_buffer_->commit_append(bytes_read);
+         mpx_->commit_read(bytes_read);
 
          // Check for read errors
-=======
-         mpx_->commit_read(bytes_read);
->>>>>>> 2babb794
          if (ec) {
             // TODO: If an error occurred but data was read (i.e.
             // bytes_read != 0) we should try to process that data and
@@ -73,17 +59,11 @@
             return {action::type::done, 0u, asio::error::operation_aborted};
          }
 
-<<<<<<< HEAD
-         next_read_type_ = action::type::append_some;
-
          // Process the data that we've read
-         while (read_buffer_->get_committed_size() != 0) {
-            res_ = mpx_->consume_next(read_buffer_->get_committed_buffer(), ec);
-=======
          next_read_type_ = action::type::read_some;
          while (mpx_->get_read_buffer_size() != 0) {
             res_ = mpx_->consume(ec);
->>>>>>> 2babb794
+
             if (ec) {
                // TODO: Perhaps log what has not been consumed to aid
                // debugging.
