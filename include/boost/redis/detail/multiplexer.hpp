--- conflicted
+++ resolved
@@ -126,15 +126,10 @@
       std::size_t read_size_;
    };
 
-<<<<<<< HEAD
-   void cancel(std::shared_ptr<elem> const& ptr);
-
-=======
    // To be called before a write operation. Coalesces all available requests
    // into a single buffer. Returns the number of coalesced requests.
    // Must be called before cancel_on_conn_lost() because it might change
    // request status.
->>>>>>> 203e9298
    [[nodiscard]]
    auto prepare_write() -> std::size_t;
 
@@ -153,7 +148,7 @@
       -> std::pair<consume_result, std::size_t>;
 
    auto add(std::shared_ptr<elem> const& ptr) -> void;
-   auto remove(std::shared_ptr<elem> const& ptr) -> bool;
+   void cancel(std::shared_ptr<elem> const& ptr);
    auto reset() -> void;
 
    [[nodiscard]]
