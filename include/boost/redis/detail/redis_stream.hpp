--- conflicted
+++ resolved
@@ -68,32 +68,13 @@
                return;
             case connect_action_type::unix_socket_connect:
 #ifdef BOOST_ASIO_HAS_LOCAL_SOCKETS
-<<<<<<< HEAD
-=======
-               // Discard any existing state
-               obj.unix_socket_.close(ec);
-
-               // Directly connect to the socket
-               BOOST_ASIO_CORO_YIELD
->>>>>>> 5771128f
                obj.unix_socket_.async_connect(
                   cfg.unix_socket,
                   asio::cancel_after(obj.timer_, cfg.connect_timeout, std::move(self)));
 #else
                BOOST_ASSERT(false);
 #endif
-<<<<<<< HEAD
-               return;
-=======
-            } else {
-               // ssl::stream doesn't support being re-used. If we're to use
-               // TLS and the stream has been used, re-create it.
-               // Must be done before anything else is done on the stream.
-               // Note that we don't need to close the socket here because
-               // range connect does it for us.
-               if (cfg->use_ssl && obj.ssl_stream_used_)
-                  obj.reset_stream();
->>>>>>> 5771128f
+               return;
 
             case connect_action_type::tcp_resolve:
                obj.resolv_.async_resolve(
