--- conflicted
+++ resolved
@@ -18,6 +18,7 @@
 #include <boost/redis/detail/redis_stream.hpp>
 #include <boost/redis/detail/resp3_handshaker.hpp>
 #include <boost/redis/error.hpp>
+#include <boost/redis/logger.hpp>
 #include <boost/redis/operation.hpp>
 #include <boost/redis/request.hpp>
 #include <boost/redis/resp3/type.hpp>
@@ -288,9 +289,6 @@
    }
 };
 
-<<<<<<< HEAD
-template <class Conn>
-=======
 inline system::error_code check_config(const config& cfg)
 {
    if (!cfg.unix_socket.empty()) {
@@ -303,8 +301,7 @@
    return system::error_code{};
 }
 
-template <class Conn, class Logger>
->>>>>>> 7304d99b
+template <class Conn>
 class run_op {
 private:
    Conn* conn_ = nullptr;
@@ -336,18 +333,9 @@
    {
       BOOST_ASIO_CORO_REENTER(coro_)
       {
-<<<<<<< HEAD
-         // Try to connect
-         BOOST_ASIO_CORO_YIELD
-         conn_->stream_.async_connect(&conn_->cfg_, &conn_->logger_, std::move(self));
-
-         // If we failed, try again
-=======
-         // Check config
          ec0 = check_config(conn_->cfg_);
->>>>>>> 7304d99b
          if (ec0) {
-            logger_.log_error("Invalid configuration", ec0);
+            conn_->logger_.trace("Invalid configuration", ec0);  // TODO: should be error
             stored_ec_ = ec0;
             BOOST_ASIO_CORO_YIELD asio::async_immediate(self.get_io_executor(), std::move(self));
             self.complete(stored_ec_);
@@ -357,42 +345,13 @@
          for (;;) {
             // Try to connect
             BOOST_ASIO_CORO_YIELD
-            conn_->stream_.async_connect(&conn_->cfg_, logger_, std::move(self));
-
-<<<<<<< HEAD
-         // Note: Order is important here because the writer might
-         // trigger an async_write before the async_hello thereby
-         // causing an authentication problem.
-         BOOST_ASIO_CORO_YIELD
-         asio::experimental::make_parallel_group(
-            [this](auto token) {
-               return conn_->handshaker_.async_hello(*conn_, token);
-            },
-            [this](auto token) {
-               return conn_->health_checker_.async_ping(*conn_, token);
-            },
-            [this](auto token) {
-               return conn_->health_checker_.async_check_timeout(*conn_, token);
-            },
-            [this](auto token) {
-               return conn_->reader(token);
-            },
-            [this](auto token) {
-               return conn_->writer(token);
-            })
-            .async_wait(asio::experimental::wait_for_one_error(), std::move(self));
-
-         if (order[0] == 0 && !!ec0) {
-            self.complete(ec0);
-            return;
-         }
-=======
+            conn_->stream_.async_connect(&conn_->cfg_, &conn_->logger_, std::move(self));
+
             // If we failed, try again
             if (ec0) {
                self.complete(ec0);
                return;
             }
->>>>>>> 7304d99b
 
             conn_->mpx_.reset();
 
@@ -402,19 +361,19 @@
             BOOST_ASIO_CORO_YIELD
             asio::experimental::make_parallel_group(
                [this](auto token) {
-                  return conn_->handshaker_.async_hello(*conn_, logger_, token);
+                  return conn_->handshaker_.async_hello(*conn_, token);
                },
                [this](auto token) {
-                  return conn_->health_checker_.async_ping(*conn_, logger_, token);
+                  return conn_->health_checker_.async_ping(*conn_, token);
                },
                [this](auto token) {
-                  return conn_->health_checker_.async_check_timeout(*conn_, logger_, token);
+                  return conn_->health_checker_.async_check_timeout(*conn_, token);
                },
                [this](auto token) {
-                  return conn_->reader(logger_, token);
+                  return conn_->reader(token);
                },
                [this](auto token) {
-                  return conn_->writer(logger_, token);
+                  return conn_->writer(token);
                })
                .async_wait(asio::experimental::wait_for_one_error(), std::move(self));
 
