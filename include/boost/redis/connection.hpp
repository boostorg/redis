--- conflicted
+++ resolved
@@ -997,24 +997,19 @@
    BOOST_DEPRECATED(
       "Accessing the underlying stream is deprecated and will be removed in the next release. Use "
       "the other member functions to interact with the connection.")
-<<<<<<< HEAD
-   asio::ssl::stream<asio::ip::tcp::socket>& next_layer() noexcept { return impl_.next_layer(); }
-=======
-   auto& next_layer() noexcept { return impl_.stream_.next_layer(); }
->>>>>>> b8222470
+   asio::ssl::stream<asio::ip::tcp::socket>& next_layer() noexcept
+   {
+      return impl_.stream_.next_layer();
+   }
 
    /// Calls `boost::redis::basic_connection::next_layer`.
    BOOST_DEPRECATED(
       "Accessing the underlying stream is deprecated and will be removed in the next release. Use "
       "the other member functions to interact with the connection.")
-<<<<<<< HEAD
    asio::ssl::stream<asio::ip::tcp::socket> const& next_layer() const noexcept
    {
-      return impl_.next_layer();
-   }
-=======
-   auto const& next_layer() const noexcept { return impl_.stream_.next_layer(); }
->>>>>>> b8222470
+      return impl_.stream_.next_layer();
+   }
 
    /// Calls `boost::redis::basic_connection::reset_stream`.
    BOOST_DEPRECATED(
