/* Copyright (c) 2018-2025 Marcelo Zimbres Silva (mzimbres@gmail.com)
 *
 * Distributed under the Boost Software License, Version 1.0. (See
 * accompanying file LICENSE.txt)
 */

#ifndef BOOST_REDIS_CONNECTION_HPP
#define BOOST_REDIS_CONNECTION_HPP

#include <boost/redis/adapter/adapt.hpp>
#include <boost/redis/adapter/any_adapter.hpp>
#include <boost/redis/config.hpp>
#include <boost/redis/detail/connection_logger.hpp>
#include <boost/redis/detail/exec_fsm.hpp>
#include <boost/redis/detail/health_checker.hpp>
#include <boost/redis/detail/helper.hpp>
#include <boost/redis/detail/multiplexer.hpp>
#include <boost/redis/detail/reader_fsm.hpp>
#include <boost/redis/detail/redis_stream.hpp>
#include <boost/redis/detail/resp3_handshaker.hpp>
#include <boost/redis/error.hpp>
#include <boost/redis/logger.hpp>
#include <boost/redis/operation.hpp>
#include <boost/redis/request.hpp>
#include <boost/redis/resp3/type.hpp>
#include <boost/redis/usage.hpp>

#include <boost/asio/any_completion_handler.hpp>
#include <boost/asio/any_io_executor.hpp>
#include <boost/asio/basic_stream_socket.hpp>
#include <boost/asio/bind_executor.hpp>
#include <boost/asio/buffer.hpp>
#include <boost/asio/cancel_after.hpp>
#include <boost/asio/coroutine.hpp>
#include <boost/asio/deferred.hpp>
#include <boost/asio/experimental/channel.hpp>
#include <boost/asio/experimental/parallel_group.hpp>
#include <boost/asio/immediate.hpp>
#include <boost/asio/io_context.hpp>
#include <boost/asio/ip/tcp.hpp>
#include <boost/asio/prepend.hpp>
#include <boost/asio/read_until.hpp>
#include <boost/asio/ssl/stream.hpp>
#include <boost/asio/steady_timer.hpp>
#include <boost/asio/write.hpp>
#include <boost/assert.hpp>
#include <boost/config.hpp>
#include <boost/core/ignore_unused.hpp>

#include <array>
#include <chrono>
#include <cstddef>
#include <memory>
#include <string>
#include <utility>

namespace boost::redis {
namespace detail {

template <class Executor>
struct connection_impl {
   using clock_type = std::chrono::steady_clock;
   using clock_traits_type = asio::wait_traits<clock_type>;
   using timer_type = asio::basic_waitable_timer<clock_type, clock_traits_type, Executor>;

   using receive_channel_type = asio::experimental::channel<
      Executor,
      void(system::error_code, std::size_t)>;
   using health_checker_type = detail::health_checker<Executor>;
   using resp3_handshaker_type = detail::resp3_handshaker<Executor>;
   using exec_notifier_type = asio::experimental::channel<
      Executor,
      void(system::error_code, std::size_t)>;

   redis_stream<Executor> stream_;

   // Notice we use a timer to simulate a condition-variable. It is
   // also more suitable than a channel and the notify operation does
   // not suspend.
   timer_type writer_timer_;
   timer_type reconnect_timer_;  // to wait the reconnection period
   receive_channel_type receive_channel_;
   health_checker_type health_checker_;
   resp3_handshaker_type handshaker_;

   config cfg_;
   multiplexer mpx_;
   connection_logger logger_;
   read_buffer read_buffer_;

   using executor_type = Executor;

   executor_type get_executor() noexcept { return writer_timer_.get_executor(); }

   struct exec_op {
      connection_impl* obj_ = nullptr;
      std::shared_ptr<exec_notifier_type> notifier_ = nullptr;
      exec_fsm fsm_;

      template <class Self>
      void operator()(Self& self, system::error_code = {}, std::size_t = 0)
      {
         while (true) {
            // Invoke the state machine
            auto act = fsm_.resume(obj_->is_open(), self.get_cancellation_state().cancelled());

            // Do what the FSM said
            switch (act.type()) {
               case exec_action_type::setup_cancellation:
                  self.reset_cancellation_state(asio::enable_total_cancellation());
                  continue;  // this action does not require yielding
               case exec_action_type::immediate:
                  asio::async_immediate(self.get_io_executor(), std::move(self));
                  return;
               case exec_action_type::notify_writer:
                  obj_->writer_timer_.cancel();
                  continue;  // this action does not require yielding
               case exec_action_type::wait_for_response:
                  notifier_->async_receive(std::move(self));
                  return;
               case exec_action_type::cancel_run:
                  obj_->cancel(operation::run);
                  continue;  // this action does not require yielding
               case exec_action_type::done:
                  notifier_.reset();
                  self.complete(act.error(), act.bytes_read());
                  return;
            }
         }
      }
   };

   connection_impl(Executor&& ex, asio::ssl::context&& ctx, logger&& lgr)
   : stream_{ex, std::move(ctx)}
   , writer_timer_{ex}
   , reconnect_timer_{ex}
   , receive_channel_{ex, 256}
   , health_checker_{ex}
   , logger_{std::move(lgr)}
   {
      set_receive_adapter(any_adapter{ignore});
      writer_timer_.expires_at((std::chrono::steady_clock::time_point::max)());

      // Reserve some memory to avoid excessive memory allocations in
      // the first reads.
      read_buffer_.reserve(4096u);
   }

   void cancel(operation op)
   {
      switch (op) {
         case operation::resolve: stream_.cancel_resolve(); break;
         case operation::exec:    mpx_.cancel_waiting(); break;
         case operation::reconnection:
            cfg_.reconnect_wait_interval = std::chrono::seconds::zero();
            break;
         case operation::run:          cancel_run(); break;
         case operation::receive:      receive_channel_.cancel(); break;
         case operation::health_check: health_checker_.cancel(); break;
         case operation::all:
            stream_.cancel_resolve();
            cfg_.reconnect_wait_interval = std::chrono::seconds::zero();
            health_checker_.cancel();
            cancel_run();               // run
            receive_channel_.cancel();  // receive
            mpx_.cancel_waiting();      // exec
            break;
         default: /* ignore */;
      }
   }

   void cancel_run()
   {
      stream_.close();
      writer_timer_.cancel();
      receive_channel_.cancel();
      mpx_.cancel_on_conn_lost();
   }

   bool is_open() const noexcept { return stream_.is_open(); }

   bool will_reconnect() const noexcept
   {
      return cfg_.reconnect_wait_interval != std::chrono::seconds::zero();
   }

   template <class CompletionToken>
   auto async_exec(request const& req, any_adapter adapter, CompletionToken&& token)
   {
      auto notifier = std::make_shared<exec_notifier_type>(get_executor(), 1);
      auto info = make_elem(req, std::move(adapter));

      info->set_done_callback([notifier]() {
         notifier->try_send(std::error_code{}, 0);
      });

      return asio::async_compose<CompletionToken, void(system::error_code, std::size_t)>(
         exec_op{this, notifier, exec_fsm(mpx_, std::move(info))},
         token,
         writer_timer_);
   }

   void set_receive_adapter(any_adapter adapter) { mpx_.set_receive_adapter(std::move(adapter)); }
};

template <class Executor>
struct writer_op {
   connection_impl<Executor>* conn_;
   asio::coroutine coro{};

   template <class Self>
   void operator()(Self& self, system::error_code ec = {}, std::size_t n = 0)
   {
      ignore_unused(n);

      BOOST_ASIO_CORO_REENTER(coro) for (;;)
      {
         while (conn_->mpx_.prepare_write() != 0) {
            BOOST_ASIO_CORO_YIELD
            asio::async_write(
               conn_->stream_,
               asio::buffer(conn_->mpx_.get_write_buffer()),
               std::move(self));

            conn_->logger_.on_write(ec, conn_->mpx_.get_write_buffer().size());

            if (ec) {
               conn_->logger_.trace("writer_op (1)", ec);
               conn_->cancel(operation::run);
               self.complete(ec);
               return;
            }

            conn_->mpx_.commit_write();

            // A socket.close() may have been called while a
            // successful write might had already been queued, so we
            // have to check here before proceeding.
            if (!conn_->is_open()) {
               conn_->logger_.trace("writer_op (2): connection is closed.");
               self.complete({});
               return;
            }
         }

         BOOST_ASIO_CORO_YIELD
         conn_->writer_timer_.async_wait(std::move(self));
         if (!conn_->is_open()) {
            conn_->logger_.trace("writer_op (3): connection is closed.");
            // Notice this is not an error of the op, stoping was
            // requested from the outside, so we complete with
            // success.
            self.complete({});
            return;
         }
      }
   }
};

template <class Executor>
struct reader_op {
   connection_impl<Executor>* conn_;
   reader_fsm fsm_;

public:
   reader_op(connection_impl<Executor>& conn) noexcept
   : conn_{&conn}
   , fsm_{conn.read_buffer_, conn.mpx_}
   { }

   template <class Self>
   void operator()(Self& self, system::error_code ec = {}, std::size_t n = 0)
   {
      for (;;) {
         auto act = fsm_.resume(n, ec, self.get_cancellation_state().cancelled());

         conn_->logger_.on_fsm_resume(act);

         switch (act.type_) {
            case reader_fsm::action::type::setup_cancellation:
               self.reset_cancellation_state(asio::enable_terminal_cancellation());
               continue;
            case reader_fsm::action::type::needs_more:
            case reader_fsm::action::type::append_some:
            {
               auto const buf = conn_->read_buffer_.get_append_buffer();
               conn_->stream_.async_read_some(asio::buffer(buf), std::move(self));
            }
               return;
            case reader_fsm::action::type::notify_push_receiver:
               if (conn_->receive_channel_.try_send(ec, act.push_size_)) {
                  continue;
               } else {
                  conn_->receive_channel_.async_send(ec, act.push_size_, std::move(self));
                  return;
               }
               return;
            case reader_fsm::action::type::cancel_run: conn_->cancel(operation::run); continue;
            case reader_fsm::action::type::done:       self.complete(act.ec_); return;
         }
      }
   }
};

inline system::error_code check_config(const config& cfg)
{
   if (!cfg.unix_socket.empty()) {
#ifndef BOOST_ASIO_HAS_LOCAL_SOCKETS
      return error::unix_sockets_unsupported;
#endif
      if (cfg.use_ssl)
         return error::unix_sockets_ssl_unsupported;
   }
   return system::error_code{};
}

template <class Executor>
class run_op {
private:
   connection_impl<Executor>* conn_ = nullptr;
   asio::coroutine coro_{};
   system::error_code stored_ec_;

   using order_t = std::array<std::size_t, 5>;

   template <class CompletionToken>
   auto reader(CompletionToken&& token)
   {
      return asio::async_compose<CompletionToken, void(system::error_code)>(
         reader_op<Executor>{*conn_},
         std::forward<CompletionToken>(token),
         conn_->writer_timer_);
   }

   template <class CompletionToken>
   auto writer(CompletionToken&& token)
   {
      return asio::async_compose<CompletionToken, void(system::error_code)>(
         writer_op<Executor>{conn_},
         std::forward<CompletionToken>(token),
         conn_->writer_timer_);
   }

public:
   run_op(connection_impl<Executor>* conn) noexcept
   : conn_{conn}
   { }

   // Called after the parallel group finishes
   template <class Self>
   void operator()(
      Self& self,
      order_t order,
      system::error_code ec0,
      system::error_code ec1,
      system::error_code ec2,
      system::error_code ec3,
      system::error_code)
   {
      system::error_code final_ec;

      if (order[0] == 0 && !!ec0) {
         // The hello op finished first and with an error
         final_ec = ec0;
      } else if (order[0] == 2 && ec2 == error::pong_timeout) {
         // The check ping timeout finished first. Use the ping error code
         final_ec = ec1;
      } else {
         // Use the reader error code
         final_ec = ec3;
      }

      (*this)(self, final_ec);
   }

   // TODO: this op doesn't handle per-operation cancellation correctly
   template <class Self>
   void operator()(Self& self, system::error_code ec = {})
   {
      BOOST_ASIO_CORO_REENTER(coro_)
      {
         // Check config
         ec = check_config(conn_->cfg_);
         if (ec) {
            conn_->logger_.log(logger::level::err, "Invalid configuration", ec);
            stored_ec_ = ec;
            BOOST_ASIO_CORO_YIELD asio::async_immediate(self.get_io_executor(), std::move(self));
            self.complete(stored_ec_);
            return;
         }

         for (;;) {
            // Try to connect
            BOOST_ASIO_CORO_YIELD
            conn_->stream_.async_connect(&conn_->cfg_, &conn_->logger_, std::move(self));

            // If we were successful, run all the connection tasks
            if (!ec) {
               conn_->read_buffer_.clear();
               conn_->mpx_.reset();

               // Note: Order is important here because the writer might
               // trigger an async_write before the async_hello thereby
               // causing an authentication problem.
               BOOST_ASIO_CORO_YIELD
               asio::experimental::make_parallel_group(
                  [this](auto token) {
                     return conn_->handshaker_.async_hello(*conn_, token);
                  },
                  [this](auto token) {
                     return conn_->health_checker_.async_ping(*conn_, token);
                  },
                  [this](auto token) {
                     return conn_->health_checker_.async_check_timeout(*conn_, token);
                  },
                  [this](auto token) {
                     return this->reader(token);
                  },
                  [this](auto token) {
                     return this->writer(token);
                  })
                  .async_wait(asio::experimental::wait_for_one_error(), std::move(self));

               // The parallel group result will be translated into a single error
               // code by the specialized operator() overload

               // The receive operation must be cancelled because channel
               // subscription does not survive a reconnection but requires
               // re-subscription.
               conn_->cancel(operation::receive);
            }

            // If we are not going to try again, we're done
            if (!conn_->will_reconnect()) {
               self.complete(ec);
               return;
            }

            // Wait for the reconnection interval
            conn_->reconnect_timer_.expires_after(conn_->cfg_.reconnect_wait_interval);
            BOOST_ASIO_CORO_YIELD
            conn_->reconnect_timer_.async_wait(std::move(self));

            // If the timer was cancelled, exit
            if (ec) {
               self.complete(ec);
               return;
            }

            // If we won't reconnect, exit
            if (!conn_->will_reconnect()) {
               self.complete(asio::error::operation_aborted);
               return;
            }
         }
      }
   }
};

logger make_stderr_logger(logger::level lvl, std::string prefix);

}  // namespace detail

/** @brief A SSL connection to the Redis server.
 *
 *  This class keeps a healthy connection to the Redis instance where
 *  commands can be sent at any time. For more details, please see the
 *  documentation of each individual function.
 *
 *  @tparam Executor The executor type used to create any required I/O objects.
 */
template <class Executor>
class basic_connection {
public:
   using this_type = basic_connection<Executor>;

   /// (Deprecated) Type of the next layer
   BOOST_DEPRECATED("This typedef is deprecated, and will be removed with next_layer().")
   typedef asio::ssl::stream<asio::basic_stream_socket<asio::ip::tcp, Executor>> next_layer_type;

   /// The type of the executor associated to this object.
   using executor_type = Executor;

   /// Rebinds the socket type to another executor.
   template <class Executor1>
   struct rebind_executor {
      /// The connection type when rebound to the specified executor.
      using other = basic_connection<Executor1>;
   };

   /** @brief Constructor from an executor.
   *
   *  @param ex Executor used to create all internal I/O objects.
   *  @param ctx SSL context.
   *  @param lgr Logger configuration. It can be used to filter messages by level
   *             and customize logging. By default, `logger::level::info` messages
   *             and higher are logged to `stderr`.
   */
   explicit basic_connection(
      executor_type ex,
      asio::ssl::context ctx = asio::ssl::context{asio::ssl::context::tlsv12_client},
      logger lgr = {})
   : impl_(std::make_unique<detail::connection_impl<Executor>>(
        std::move(ex),
        std::move(ctx),
        std::move(lgr)))
   { }

   /** @brief Constructor from an executor and a logger.
    *
    *  @param ex Executor used to create all internal I/O objects.
    *  @param lgr Logger configuration. It can be used to filter messages by level
    *             and customize logging. By default, `logger::level::info` messages
    *             and higher are logged to `stderr`.
    *
    * An SSL context with default settings will be created.
    */
   basic_connection(executor_type ex, logger lgr)
   : basic_connection(
        std::move(ex),
        asio::ssl::context{asio::ssl::context::tlsv12_client},
        std::move(lgr))
   { }

   /**
    * @brief Constructor from an `io_context`.
    * 
    * @param ioc I/O context used to create all internal I/O objects.
    * @param ctx SSL context.
    * @param lgr Logger configuration. It can be used to filter messages by level
    *            and customize logging. By default, `logger::level::info` messages
    *            and higher are logged to `stderr`.
    */
   explicit basic_connection(
      asio::io_context& ioc,
      asio::ssl::context ctx = asio::ssl::context{asio::ssl::context::tlsv12_client},
      logger lgr = {})
   : basic_connection(ioc.get_executor(), std::move(ctx), std::move(lgr))
   { }

   /**
    * @brief Constructor from an `io_context` and a logger.
    * 
    * @param ioc I/O context used to create all internal I/O objects.
    * @param lgr Logger configuration. It can be used to filter messages by level
    *            and customize logging. By default, `logger::level::info` messages
    *            and higher are logged to `stderr`.
    */
   basic_connection(asio::io_context& ioc, logger lgr)
   : basic_connection(
        ioc.get_executor(),
        asio::ssl::context{asio::ssl::context::tlsv12_client},
        std::move(lgr))
   { }

   /// Returns the associated executor.
   executor_type get_executor() noexcept { return impl_->writer_timer_.get_executor(); }

   /** @brief Starts the underlying connection operations.
    *
    * This function establishes a connection to the Redis server and keeps
    * it healthy by performing the following operations:
    *
    *  @li For TCP connections, resolves the server hostname passed in
    *      @ref boost::redis::config::addr.
    *  @li Establishes a physical connection to the server. For TCP connections,
    *      connects to one of the endpoints obtained during name resolution.
    *      For UNIX domain socket connections, it connects to @ref boost::redis::config::unix_socket.
    *  @li If @ref boost::redis::config::use_ssl is `true`, performs the TLS handshake.
    *  @li Sends a `HELLO` command where
    *      each of its parameters are read from `cfg`.
    *  @li Starts a health-check operation where ping commands are sent
    *      at intervals specified by
    *      @ref boost::redis::config::health_check_interval. 
    *      The message passed to `PING` will be @ref boost::redis::config::health_check_id. 
    *      Passing an interval with a zero value will disable health-checks. If the Redis
    *      server does not respond to a health-check within two times the value
    *      specified here, it will be considered unresponsive and the connection
    *      will be closed.
    *  @li Starts read and write operations. Requests issued using @ref async_exec
    *      before `async_run` is called will be written to the server immediately.
    *
    *  When a connection is lost for any reason, a new one is
    *  established automatically. To disable reconnection call
    *  `boost::redis::connection::cancel(operation::reconnection)`
    *  or set @ref boost::redis::config::reconnect_wait_interval to zero.
    *
    *  The completion token must have the following signature
    *
    *  @code
    *  void f(system::error_code);
    *  @endcode
    *
    *  For example on how to call this function refer to
    *  cpp20_intro.cpp or any other example.
    *
    *  @param cfg Configuration parameters.
    *  @param token Completion token.
    */
   template <class CompletionToken = asio::default_completion_token_t<executor_type>>
   auto async_run(config const& cfg, CompletionToken&& token = {})
   {
      impl_->cfg_ = cfg;
      impl_->health_checker_.set_config(cfg);
      impl_->handshaker_.set_config(cfg);
      impl_->read_buffer_.set_config({cfg.read_buffer_append_size, cfg.max_read_size});

      return asio::async_compose<CompletionToken, void(system::error_code)>(
         detail::run_op<Executor>{impl_.get()},
         token,
         impl_->writer_timer_);
   }

   /**
    * @brief (Deprecated) Starts the underlying connection operations.
    * @copydetail async_run
    *
    * This function accepts an extra logger parameter. The passed `logger::lvl`
    * will be used, but `logger::fn` will be ignored. Instead, a function
    * that logs to `stderr` using `config::prefix` will be used.
    * This keeps backwards compatibility with previous versions.
    * Any logger configured in the constructor will be overriden.
    *
    * @par Deprecated
    * The logger should be passed to the connection's constructor instead of using this
    * function. Use the overload without a logger parameter, instead. This function is
    * deprecated and will be removed in subsequent releases.
    *
    * @param cfg Configuration parameters.
    * @param l Logger.
    * @param token Completion token.
    */
   template <class CompletionToken = asio::default_completion_token_t<executor_type>>
   BOOST_DEPRECATED(
      "The async_run overload taking a logger argument is deprecated. "
      "Please pass the logger to the connection's constructor, instead, "
      "and use the other async_run overloads.")
   auto async_run(config const& cfg, logger l, CompletionToken&& token = {})
   {
      set_stderr_logger(l.lvl, cfg);
      return async_run(cfg, std::forward<CompletionToken>(token));
   }

   /**
    * @brief (Deprecated) Starts the underlying connection operations.
    * @copydetail async_run
    *
    * Uses a default-constructed config object to run the connection.
    *
    * @par Deprecated
    * This function is deprecated and will be removed in subsequent releases.
    * Use the overload taking an explicit config object, instead.
    *
    * @param token Completion token.
    */
   template <class CompletionToken = asio::default_completion_token_t<executor_type>>
   BOOST_DEPRECATED(
      "Running without an explicit config object is deprecated."
      "Please create a config object and pass it to async_run.")
   auto async_run(CompletionToken&& token = {})
   {
      return async_run(config{}, std::forward<CompletionToken>(token));
   }

   /** @brief Receives server side pushes asynchronously.
    *
    *  When pushes arrive and there is no `async_receive` operation in
    *  progress, pushed data, requests, and responses will be paused
    *  until `async_receive` is called again. Apps will usually want
    *  to call `async_receive` in a loop. 
    *
    *  To cancel an ongoing receive operation apps should call
    *  `basic_connection::cancel(operation::receive)`.
    *
    *  For an example see cpp20_subscriber.cpp. The completion token must
    *  have the following signature
    *
    *  @code
    *  void f(system::error_code, std::size_t);
    *  @endcode
    *
    *  Where the second parameter is the size of the push received in
    *  bytes.
    * 
    *  @param token Completion token.
    */
   template <class CompletionToken = asio::default_completion_token_t<executor_type>>
   auto async_receive(CompletionToken&& token = {})
   {
      return impl_->receive_channel_.async_receive(std::forward<CompletionToken>(token));
   }

   /** @brief Receives server> pushes synchronously without blocking.
    *
    *  Receives a server push synchronously by calling `try_receive` on
    *  the underlying channel. If the operation fails because
    *  `try_receive` returns `false`, `ec` will be set to
    *  @ref boost::redis::error::sync_receive_push_failed.
    *
    *  @param ec Contains the error if any occurred.
    *  @returns The number of bytes read from the socket.
    */
   std::size_t receive(system::error_code& ec)
   {
      std::size_t size = 0;

      auto f = [&](system::error_code const& ec2, std::size_t n) {
         ec = ec2;
         size = n;
      };

      auto const res = impl_->receive_channel_.try_receive(f);
      if (ec)
         return 0;

      if (!res)
         ec = error::sync_receive_push_failed;

      return size;
   }

   /** @brief Executes commands on the Redis server asynchronously.
    *
    *  This function sends a request to the Redis server and waits for
    *  the responses to each individual command in the request. If the
    *  request contains only commands that don't expect a response,
    *  the completion occurs after it has been written to the
    *  underlying stream.  Multiple concurrent calls to this function
    *  will be automatically queued by the implementation.
    *
    *  For an example see cpp20_echo_server.cpp.
    *
    * The completion token must have the following signature:
    *
    *  @code
    *  void f(system::error_code, std::size_t);
    *  @endcode
    *
    *  Where the second parameter is the size of the response received
    *  in bytes.
    *
    * @par Per-operation cancellation
    * This operation supports per-operation cancellation. The following cancellation types
    * are supported:
    *
    *   @li `asio::cancellation_type_t::terminal`. Always supported. May cause the current
    *       `async_run` operation to be cancelled.
    *   @li `asio::cancellation_type_t::partial` and `asio::cancellation_type_t::total`.
    *       Supported only if the request hasn't been written to the network yet.
    *
    * @par Object lifetimes
    * Both `req` and `res` should be kept alive until the operation completes.
    * No copies of the request object are made.
    *
    *  @param req The request to be executed.
    *  @param resp The response object to parse data into.
    *  @param token Completion token.
    */
   template <
      class Response = ignore_t,
      class CompletionToken = asio::default_completion_token_t<executor_type>>
   auto async_exec(request const& req, Response& resp = ignore, CompletionToken&& token = {})
   {
      return this->async_exec(
         req,
         any_adapter{resp},
         std::forward<CompletionToken>(token));
   }

   /** @brief Executes commands on the Redis server asynchronously.
    *
    *  This function sends a request to the Redis server and waits for
    *  the responses to each individual command in the request. If the
    *  request contains only commands that don't expect a response,
    *  the completion occurs after it has been written to the
    *  underlying stream.  Multiple concurrent calls to this function
    *  will be automatically queued by the implementation.
    *
    *  For an example see cpp20_echo_server.cpp.
    *
    * The completion token must have the following signature:
    *
    *  @code
    *  void f(system::error_code, std::size_t);
    *  @endcode
    *
    *  Where the second parameter is the size of the response received
    *  in bytes.
    *
    * @par Per-operation cancellation
    * This operation supports per-operation cancellation. The following cancellation types
    * are supported:
    *
    *   @li `asio::cancellation_type_t::terminal`. Always supported. May cause the current
    *       `async_run` operation to be cancelled.
    *   @li `asio::cancellation_type_t::partial` and `asio::cancellation_type_t::total`.
    *       Supported only if the request hasn't been written to the network yet.
    *
    * @par Object lifetimes
    * Both `req` and any response object referenced by `adapter`
    * should be kept alive until the operation completes.
    * No copies of the request object are made.
    *
    *  @param req The request to be executed.
    *  @param adapter An adapter object referencing a response to place data into.
    *  @param token Completion token.
    */
   template <class CompletionToken = asio::default_completion_token_t<executor_type>>
   auto async_exec(request const& req, any_adapter adapter, CompletionToken&& token = {})
   {
<<<<<<< HEAD
      auto& adapter_impl = adapter.impl_;
      BOOST_ASSERT_MSG(
         req.get_expected_responses() <= adapter_impl.supported_response_size,
         "Request and response have incompatible sizes.");

      auto notifier = std::make_shared<detail::exec_notifier_type<executor_type>>(
         get_executor(),
         1);
      auto info = detail::make_elem(req, std::move(adapter_impl.adapt_fn));

      info->set_done_callback([notifier, prepare_done = std::move(adapter_impl.prepare_done_fn)]() {
         prepare_done();
         notifier->try_send(std::error_code{}, 0);
      });

      return asio::async_compose<CompletionToken, void(system::error_code, std::size_t)>(
         detail::exec_op<this_type>{this, notifier, detail::exec_fsm(mpx_, std::move(info))},
         token,
         writer_timer_);
=======
      return impl_->async_exec(req, std::move(adapter), std::forward<CompletionToken>(token));
>>>>>>> da2f0101
   }

   /** @brief Cancel operations.
    *
    *  @li `operation::exec`: cancels operations started with
    *  `async_exec`. Affects only requests that haven't been written
    *  yet.
    *  @li `operation::run`: cancels the `async_run` operation.
    *  @li `operation::receive`: cancels any ongoing calls to `async_receive`.
    *  @li `operation::all`: cancels all operations listed above.
    *
    *  @param op The operation to be cancelled.
    */
   void cancel(operation op = operation::all) { impl_->cancel(op); }

   auto run_is_canceled() const noexcept { return impl_->mpx_.get_cancel_run_state(); }

   /// Returns true if the connection will try to reconnect if an error is encountered.
   bool will_reconnect() const noexcept { return impl_->will_reconnect(); }

   /**
    * @brief (Deprecated) Returns the ssl context.
    * 
    * `ssl::context` has no const methods, so this function should not be called.
    * Any TLS configuration should be set up by passing an `ssl::context`
    * to the connection's constructor.
    *
    * @returns The SSL context.
    */
   BOOST_DEPRECATED(
      "ssl::context has no const methods, so this function should not be called. Set up any "
      "required TLS configuration before passing the ssl::context to the connection's constructor.")
   asio::ssl::context const& get_ssl_context() const noexcept
   {
      return impl_->stream_.get_ssl_context();
   }

   /**
    * @brief (Deprecated) Resets the underlying stream.
    * 
    * This function is no longer necessary and is currently a no-op.
    */
   BOOST_DEPRECATED(
      "This function is no longer necessary and is currently a no-op. connection resets the stream "
      "internally as required. This function will be removed in subsequent releases")
   void reset_stream() { }

   /**
    * @brief (Deprecated) Returns a reference to the next layer.
    *
    * This function returns a dummy object for connections using UNIX domain sockets.
    *
    * @par Deprecated
    * Accessing the underlying stream is deprecated and will be removed in the next release.
    * Use the other member functions to interact with the connection.
    *
    * @returns A reference to the underlying SSL stream object.
    */
   BOOST_DEPRECATED(
      "Accessing the underlying stream is deprecated and will be removed in the next release. Use "
      "the other member functions to interact with the connection.")
   auto& next_layer() noexcept { return impl_->stream_.next_layer(); }

   /**
    * @brief (Deprecated) Returns a reference to the next layer.
    *
    * This function returns a dummy object for connections using UNIX domain sockets.
    *
    * @par Deprecated
    * Accessing the underlying stream is deprecated and will be removed in the next release.
    * Use the other member functions to interact with the connection.
    *
    * @returns A reference to the underlying SSL stream object.
    */
   BOOST_DEPRECATED(
      "Accessing the underlying stream is deprecated and will be removed in the next release. Use "
      "the other member functions to interact with the connection.")
   auto const& next_layer() const noexcept { return impl_->stream_.next_layer(); }

   /// Sets the response object of @ref async_receive operations.
   template <class Response>
   void set_receive_response(Response& resp)
   {
      impl_->set_receive_adapter(any_adapter{resp});
   }

   /// Returns connection usage information.
   usage get_usage() const noexcept { return impl_->mpx_.get_usage(); }

private:
   using clock_type = std::chrono::steady_clock;
   using clock_traits_type = asio::wait_traits<clock_type>;
   using timer_type = asio::basic_waitable_timer<clock_type, clock_traits_type, executor_type>;

   using receive_channel_type = asio::experimental::channel<
      executor_type,
      void(system::error_code, std::size_t)>;
   using health_checker_type = detail::health_checker<Executor>;
   using resp3_handshaker_type = detail::resp3_handshaker<executor_type>;

   auto use_ssl() const noexcept { return impl_->cfg_.use_ssl; }

   // Used by both this class and connection
   void set_stderr_logger(logger::level lvl, const config& cfg)
   {
      impl_->logger_.reset(detail::make_stderr_logger(lvl, cfg.log_prefix));
   }

   friend class connection;

   std::unique_ptr<detail::connection_impl<Executor>> impl_;
};

/**  @brief A basic_connection that type erases the executor.
 *
 *  This connection type uses `asio::any_io_executor` and
 *  `asio::any_completion_token` to reduce compilation times.
 *
 *  For documentation of each member function see
 *  @ref boost::redis::basic_connection.
 */
class connection {
public:
   /// Executor type.
   using executor_type = asio::any_io_executor;

   /** @brief Constructor from an executor.
    *
    *  @param ex Executor used to create all internal I/O objects.
    *  @param ctx SSL context.
    *  @param lgr Logger configuration. It can be used to filter messages by level
    *             and customize logging. By default, `logger::level::info` messages
    *             and higher are logged to `stderr`.
    */
   explicit connection(
      executor_type ex,
      asio::ssl::context ctx = asio::ssl::context{asio::ssl::context::tlsv12_client},
      logger lgr = {});

   /** @brief Constructor from an executor and a logger.
    *
    *  @param ex Executor used to create all internal I/O objects.
    *  @param lgr Logger configuration. It can be used to filter messages by level
    *             and customize logging. By default, `logger::level::info` messages
    *             and higher are logged to `stderr`.
    *
    * An SSL context with default settings will be created.
    */
   connection(executor_type ex, logger lgr)
   : connection(
        std::move(ex),
        asio::ssl::context{asio::ssl::context::tlsv12_client},
        std::move(lgr))
   { }

   /**
    * @brief Constructor from an `io_context`.
    * 
    * @param ioc I/O context used to create all internal I/O objects.
    * @param ctx SSL context.
    * @param lgr Logger configuration. It can be used to filter messages by level
    *            and customize logging. By default, `logger::level::info` messages
    *            and higher are logged to `stderr`.
    */
   explicit connection(
      asio::io_context& ioc,
      asio::ssl::context ctx = asio::ssl::context{asio::ssl::context::tlsv12_client},
      logger lgr = {})
   : connection(ioc.get_executor(), std::move(ctx), std::move(lgr))
   { }

   /**
    * @brief Constructor from an `io_context` and a logger.
    * 
    * @param ioc I/O context used to create all internal I/O objects.
    * @param lgr Logger configuration. It can be used to filter messages by level
    *            and customize logging. By default, `logger::level::info` messages
    *            and higher are logged to `stderr`.
    */
   connection(asio::io_context& ioc, logger lgr)
   : connection(
        ioc.get_executor(),
        asio::ssl::context{asio::ssl::context::tlsv12_client},
        std::move(lgr))
   { }

   /// Returns the underlying executor.
   executor_type get_executor() noexcept { return impl_.get_executor(); }

   /**
    * @brief Calls @ref boost::redis::basic_connection::async_run.
    *
    * @param cfg Configuration parameters.
    * @param token Completion token.
    */
   template <class CompletionToken = asio::deferred_t>
   auto async_run(config const& cfg, CompletionToken&& token = {})
   {
      return asio::async_initiate<CompletionToken, void(boost::system::error_code)>(
         [](auto handler, connection* self, config const* cfg) {
            self->async_run_impl(*cfg, std::move(handler));
         },
         token,
         this,
         &cfg);
   }

   /**
    * @brief (Deprecated) Calls @ref boost::redis::basic_connection::async_run.
    *
    * This function accepts an extra logger parameter. The passed logger
    * will be used by the connection, overwriting any logger passed to the connection's
    * constructor.
    *
    * @par Deprecated
    * The logger should be passed to the connection's constructor instead of using this
    * function. Use the overload without a logger parameter, instead. This function is
    * deprecated and will be removed in subsequent releases.
    *
    * @param cfg Configuration parameters.
    * @param l Logger.
    * @param token Completion token.
    */
   template <class CompletionToken = asio::deferred_t>
   BOOST_DEPRECATED(
      "The async_run overload taking a logger argument is deprecated. "
      "Please pass the logger to the connection's constructor, instead, "
      "and use the other async_run overloads.")
   auto async_run(config const& cfg, logger l, CompletionToken&& token = {})
   {
      return asio::async_initiate<CompletionToken, void(boost::system::error_code)>(
         [](auto handler, connection* self, config const* cfg, logger l) {
            self->async_run_impl(*cfg, std::move(l), std::move(handler));
         },
         token,
         this,
         &cfg,
         std::move(l));
   }

   /// @copydoc basic_connection::async_receive
   template <class CompletionToken = asio::deferred_t>
   auto async_receive(CompletionToken&& token = {})
   {
      return impl_.async_receive(std::forward<CompletionToken>(token));
   }

   /// @copydoc basic_connection::receive
   std::size_t receive(system::error_code& ec) { return impl_.receive(ec); }

   /**
    * @brief Calls @ref boost::redis::basic_connection::async_exec.
    *
    * @param req The request to be executed.
    * @param resp The response object to parse data into.
    * @param token Completion token.
    */
   template <class Response = ignore_t, class CompletionToken = asio::deferred_t>
   auto async_exec(request const& req, Response& resp = ignore, CompletionToken&& token = {})
   {
      return async_exec(
         req,
         any_adapter{resp},
         std::forward<CompletionToken>(token));
   }

   /**
    * @brief Calls @ref boost::redis::basic_connection::async_exec.
    *
    * @param req The request to be executed.
    * @param adapter An adapter object referencing a response to place data into.
    * @param token Completion token.
    */
   template <class CompletionToken = asio::deferred_t>
   auto async_exec(request const& req, any_adapter adapter, CompletionToken&& token = {})
   {
      return asio::async_initiate<CompletionToken, void(boost::system::error_code, std::size_t)>(
         [](auto handler, connection* self, request const* req, any_adapter&& adapter) {
            self->async_exec_impl(*req, std::move(adapter), std::move(handler));
         },
         token,
         this,
         &req,
         std::move(adapter));
   }

   /// @copydoc basic_connection::cancel
   void cancel(operation op = operation::all);

   /// @copydoc basic_connection::will_reconnect
   bool will_reconnect() const noexcept { return impl_.will_reconnect(); }

   /// (Deprecated) Calls @ref boost::redis::basic_connection::next_layer.
   BOOST_DEPRECATED(
      "Accessing the underlying stream is deprecated and will be removed in the next release. Use "
      "the other member functions to interact with the connection.")
   asio::ssl::stream<asio::ip::tcp::socket>& next_layer() noexcept
   {
      return impl_.impl_->stream_.next_layer();
   }

   /// (Deprecated) Calls @ref boost::redis::basic_connection::next_layer.
   BOOST_DEPRECATED(
      "Accessing the underlying stream is deprecated and will be removed in the next release. Use "
      "the other member functions to interact with the connection.")
   asio::ssl::stream<asio::ip::tcp::socket> const& next_layer() const noexcept
   {
      return impl_.impl_->stream_.next_layer();
   }

   /// @copydoc basic_connection::reset_stream
   BOOST_DEPRECATED(
      "This function is no longer necessary and is currently a no-op. connection resets the stream "
      "internally as required. This function will be removed in subsequent releases")
   void reset_stream() { }

   /// @copydoc basic_connection::set_receive_response
   template <class Response>
   void set_receive_response(Response& response)
   {
      impl_.set_receive_response(response);
   }

   /// @copydoc basic_connection::get_usage
   usage get_usage() const noexcept { return impl_.get_usage(); }

   /// @copydoc basic_connection::get_ssl_context
   BOOST_DEPRECATED(
      "ssl::context has no const methods, so this function should not be called. Set up any "
      "required TLS configuration before passing the ssl::context to the connection's constructor.")
   asio::ssl::context const& get_ssl_context() const noexcept
   {
      return impl_.impl_->stream_.get_ssl_context();
   }

private:
   void async_run_impl(
      config const& cfg,
      logger&& l,
      asio::any_completion_handler<void(boost::system::error_code)> token);

   void async_run_impl(
      config const& cfg,
      asio::any_completion_handler<void(boost::system::error_code)> token);

   void async_exec_impl(
      request const& req,
      any_adapter&& adapter,
      asio::any_completion_handler<void(boost::system::error_code, std::size_t)> token);

   basic_connection<executor_type> impl_;
};

}  // namespace boost::redis

#endif  // BOOST_REDIS_CONNECTION_HPP<|MERGE_RESOLUTION|>--- conflicted
+++ resolved
@@ -808,29 +808,7 @@
    template <class CompletionToken = asio::default_completion_token_t<executor_type>>
    auto async_exec(request const& req, any_adapter adapter, CompletionToken&& token = {})
    {
-<<<<<<< HEAD
-      auto& adapter_impl = adapter.impl_;
-      BOOST_ASSERT_MSG(
-         req.get_expected_responses() <= adapter_impl.supported_response_size,
-         "Request and response have incompatible sizes.");
-
-      auto notifier = std::make_shared<detail::exec_notifier_type<executor_type>>(
-         get_executor(),
-         1);
-      auto info = detail::make_elem(req, std::move(adapter_impl.adapt_fn));
-
-      info->set_done_callback([notifier, prepare_done = std::move(adapter_impl.prepare_done_fn)]() {
-         prepare_done();
-         notifier->try_send(std::error_code{}, 0);
-      });
-
-      return asio::async_compose<CompletionToken, void(system::error_code, std::size_t)>(
-         detail::exec_op<this_type>{this, notifier, detail::exec_fsm(mpx_, std::move(info))},
-         token,
-         writer_timer_);
-=======
       return impl_->async_exec(req, std::move(adapter), std::forward<CompletionToken>(token));
->>>>>>> da2f0101
    }
 
    /** @brief Cancel operations.
